# Author: Vlad Niculae
# License: BSD

import sys

import numpy as np
from .. import SparsePCA
from ..sparse_pca import _update_code, _update_code_parallel

from numpy.testing import assert_array_almost_equal, assert_equal


def generate_toy_data(n_atoms, n_samples, image_size):
    n_features = image_size[0] * image_size[1]

    np.random.seed(0)
    U = np.random.randn(n_samples, n_atoms)
    V = np.random.randn(n_atoms, n_features)

    centers = [(3, 3), (6, 7), (8, 1)]
    sz = [1, 2, 1]
    for k in range(n_atoms):
        img = np.zeros(image_size)
        xmin, xmax = centers[k][0] - sz[k], centers[k][0] + sz[k]
        ymin, ymax = centers[k][1] - sz[k], centers[k][1] + sz[k]
        img[xmin:xmax][:, ymin:ymax] = 1.0
        V[k, :] = img.ravel()

    # Y is defined by : Y = UV + noise
    Y = np.dot(U, V)
    Y += 0.1 * np.random.randn(Y.shape[0], Y.shape[1])  # Add noise
    return Y, U, V

# SparsePCA can be a bit slow. To avoid having test times go up, we
# test different aspects of the code in the same test


def test_correct_shapes():
    np.random.seed(0)
    X = np.random.randn(12, 10)
    pca = SparsePCA(n_components=8)
    U = pca.fit_transform(X)
    assert_equal(pca.components_.shape, (8, 10))
    assert_equal(U.shape, (12, 8))
    # test overcomplete decomposition
    pca = SparsePCA(n_components=13)
    U = pca.fit_transform(X)
    assert_equal(pca.components_.shape, (13, 10))
    assert_equal(U.shape, (12, 13))


def test_fit_transform():
    Y, _, _ = generate_toy_data(3, 10, (8, 8))  # wide array
    spca_lars = SparsePCA(n_components=3, method='lars').fit(Y)
    U1 = spca_lars.transform(Y)
    # Test multiple CPUs
    if sys.platform == 'win32':  # fake parallelism for win32
        import scikits.learn.externals.joblib.parallel as joblib_par
        _mp = joblib_par.multiprocessing
        joblib_par.multiprocessing = None
        try:
            U2 = SparsePCA(n_components=3, n_jobs=2).fit(Y).transform(Y)
        finally:
            joblib_par.multiprocessing = _mp
    else:  # we can efficiently use parallelism
        U2 = SparsePCA(n_components=3, n_jobs=2).fit(Y).transform(Y)
    assert_array_almost_equal(U1, U2)
    # Test that CD gives similar results
    spca_lasso = SparsePCA(n_components=3, method='cd').fit(Y)
    assert_array_almost_equal(spca_lasso.components_, spca_lars.components_)


def test_fit_transform_tall():
    Y, _, _ = generate_toy_data(3, 65, (8, 8))  # tall array
<<<<<<< HEAD
    U1 = SparsePCA(n_components=3).fit_transform(Y)
    U2 = SparsePCA(n_components=3).fit(Y).transform(Y)
    assert_array_almost_equal(U1, U2)


def test_sparse_code():
    np.random.seed(0)
    dictionary = np.random.randn(10, 3)
    real_code = np.zeros((3, 5))
    real_code.ravel()[np.random.randint(15, size=6)] = 1.0
    Y = np.dot(dictionary, real_code)
    est_code_1 = _update_code(dictionary, Y, alpha=1.0)
    est_code_2 = _update_code_parallel(dictionary, Y, alpha=1.0)
    assert_equal(est_code_1.shape, real_code.shape)
    assert_equal(est_code_1, est_code_2)
    assert_equal(est_code_1.nonzero(), real_code.nonzero())


def test_initialization():
    U_init = np.random.randn(5, 3)
    V_init = np.random.randn(3, 4)
    model = SparsePCA(n_components=3, U_init=U_init, V_init=V_init, max_iter=0)
    model.fit(np.random.randn(5, 4))
    assert_equal(model.components_, V_init)
=======
    U1 = SparsePCA(n_components=3, method='lars').fit_transform(Y)
    U2 = SparsePCA(n_components=3, method='cd').fit(Y).transform(Y)
    assert_array_almost_equal(U1, U2)
>>>>>>> 7242b659
<|MERGE_RESOLUTION|>--- conflicted
+++ resolved
@@ -72,9 +72,8 @@
 
 def test_fit_transform_tall():
     Y, _, _ = generate_toy_data(3, 65, (8, 8))  # tall array
-<<<<<<< HEAD
-    U1 = SparsePCA(n_components=3).fit_transform(Y)
-    U2 = SparsePCA(n_components=3).fit(Y).transform(Y)
+    U1 = SparsePCA(n_components=3, method='lars').fit_transform(Y)
+    U2 = SparsePCA(n_components=3, method='cd').fit(Y).transform(Y)
     assert_array_almost_equal(U1, U2)
 
 
@@ -96,9 +95,4 @@
     V_init = np.random.randn(3, 4)
     model = SparsePCA(n_components=3, U_init=U_init, V_init=V_init, max_iter=0)
     model.fit(np.random.randn(5, 4))
-    assert_equal(model.components_, V_init)
-=======
-    U1 = SparsePCA(n_components=3, method='lars').fit_transform(Y)
-    U2 = SparsePCA(n_components=3, method='cd').fit(Y).transform(Y)
-    assert_array_almost_equal(U1, U2)
->>>>>>> 7242b659
+    assert_equal(model.components_, V_init)